--- conflicted
+++ resolved
@@ -1,6 +1,5 @@
 # Changelog
 
-<<<<<<< HEAD
 ## v4.0.0 - unreleased
 
 ### Removed
@@ -18,13 +17,12 @@
 ### Changed
 
 - Edition to 2024 and rust-version to 1.85
-=======
+
 ## v3.2.2 - 2025-10-04
 
 ### Removed
 
 - Redundant #[doc(cfg(feature = "..."))]
->>>>>>> 7011da41
 
 ## v3.2.1 - 2025-09-28
 
